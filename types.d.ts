--- conflicted
+++ resolved
@@ -23,13 +23,10 @@
     suffix?: string;
     telegraf?: boolean;
     useDefaultRoute?: boolean;
-<<<<<<< HEAD
     tagPrefix?: string;
     tagSeparator?: string;
-=======
     udsGracefulErrorHandling?: boolean;
     udsGracefulRestartRateLimit?: number;
->>>>>>> 78f3e8cb
   }
 
   export interface ChildClientOptions {
