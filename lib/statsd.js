--- conflicted
+++ resolved
@@ -357,13 +357,9 @@
   try {
     this.messagesInFlight++;
     if (this.protocol === 'tcp') {
-<<<<<<< HEAD
-      this.socket.write(buf, 'ascii', callback);
+      this.socket.write(buf, 'ascii', handleCallback);
     } else if (this.protocol == 'uds-dgram') {
-      this.socket.send(buf, 0, buf.length, this.path, callback);
-=======
-      this.socket.write(buf, 'ascii', handleCallback);
->>>>>>> 428c031b
+      this.socket.send(buf, 0, buf.length, this.path, handleCallback);
     } else {
       this.socket.send(buf, 0, buf.length, this.port, this.host, handleCallback);
     }
