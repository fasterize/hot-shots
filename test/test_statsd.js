--- conflicted
+++ resolved
@@ -679,27 +679,6 @@
       assertMockClientMethod('set', finished);
     });
   });
-  describe('buffer', function() {
-    it('should aggregate packets when maxBufferSize is set to non-zero', function (finished) {
-      udpTest(function (message, server) {
-        assert.equal(message, 'a:1|c\nb:2|c\n');
-        server.close();
-        finished();
-      }, function (server) {
-        var address = server.address();
-        var options = {
-          host: address.host,
-          port: address.port,
-          maxBufferSize: 8
-        };
-        var statsd = new StatsD(options);
-
-        statsd.increment('a', 1);
-        statsd.increment('b', 2);
-      });
-    });
-
-<<<<<<< HEAD
   describe('#event', function(finished) {
     it('should send proper event format for title and text', function (finished) {
       udpTest(function (message, server) {
@@ -786,7 +765,27 @@
     it('should send no event stat when a mock Client is used', function(finished){
       assertMockClientMethod('event', finished);
     });
-=======
+  });  
+  describe('buffer', function() {
+    it('should aggregate packets when maxBufferSize is set to non-zero', function (finished) {
+      udpTest(function (message, server) {
+        assert.equal(message, 'a:1|c\nb:2|c\n');
+        server.close();
+        finished();
+      }, function (server) {
+        var address = server.address();
+        var options = {
+          host: address.host,
+          port: address.port,
+          maxBufferSize: 8
+        };
+        var statsd = new StatsD(options);
+
+        statsd.increment('a', 1);
+        statsd.increment('b', 2);
+      });
+    });
+
     it('should not aggregate packets when maxBufferSize is set to zero', function (finished) {
       var results = [
         'a:1|c',
@@ -839,6 +838,5 @@
         statsd.increment('a', 1);
       });
     });
->>>>>>> a0c2cec7
   });
 });